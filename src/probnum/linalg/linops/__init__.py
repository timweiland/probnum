--- conflicted
+++ resolved
@@ -12,10 +12,6 @@
 __all__ = ["LinearOperator", "Identity", "ScalarMult", "MatrixMult", "Kronecker", "SymmetricKronecker", "Vec", "Svec",
            "Symmetrize", "aslinop"]
 
-<<<<<<< HEAD
 # Set correct module paths. Corrects links and module paths in documentation.
-=======
-# Set correct module paths (for superclasses). Corrects links and module paths in documentation.
->>>>>>> 16c3d85b
 LinearOperator.__module__ = "probnum.linalg.linops"
 ScalarMult.__module__ = "probnum.linalg.linops"